import sublime
import sublime_plugin
import os
import subprocess


def _svn_command(command, path):
	settings = sublime.load_settings('TortoiseSVN.sublime-settings')
	tortoiseproc_path = settings.get('tortoiseproc_path')

	if not os.path.isfile(tortoiseproc_path):
		sublime.error_message(''.join(['can\'t find TortoiseProc.exe,',
			' please config setting file', '\n   --sublime-TortoiseSVN']))
		raise

<<<<<<< HEAD
	commandstr = '"' + tortoiseproc_path + '" /closeonend:3 /command:' + command + \
		' /path:"' + path + '"'
	proce = subprocess.Popen(commandstr)
	out = proce.communicate()
=======
	proce = subprocess.Popen('"' + tortoiseproc_path + '"' + ' /closeonend:3' + 
		' /command:' + command + ' /path:"%s"' % path , stdout=subprocess.PIPE)
	proce.communicate()
>>>>>>> 500a1e29


class SvnUpdateCommand(sublime_plugin.TextCommand):

	def run(self, edit, paths=None):
		if paths:
			dir = '*'.join(paths)
		else:
			dir = self.view.file_name()

		_svn_command('update', dir)

		(row,col) = self.view.rowcol(self.view.sel()[0].begin())
		self.lastLine = str(row + 1);

		if not paths:
			sublime.set_timeout(self.revert, 100)

	def revert(self):
		self.view.run_command('revert')
		sublime.set_timeout(self.revertPoint, 600)

	def revertPoint(self):
		self.view.window().run_command('goto_line',{'line':self.lastLine})


class SvnCommitCommand(sublime_plugin.TextCommand):

	def run(self, edit, paths=None):
		if paths:
			dir = '*'.join(paths)
		else:
			dir = self.view.file_name()

		_svn_command('commit', dir)


class SvnLogCommand(sublime_plugin.TextCommand):

	def run(self, edit):
		_svn_command('log', self.view.file_name())


class SvnDiffCommand(sublime_plugin.TextCommand):

	def run(self, edit):
		_svn_command('diff', self.view.file_name())<|MERGE_RESOLUTION|>--- conflicted
+++ resolved
@@ -13,17 +13,9 @@
 			' please config setting file', '\n   --sublime-TortoiseSVN']))
 		raise
 
-<<<<<<< HEAD
-	commandstr = '"' + tortoiseproc_path + '" /closeonend:3 /command:' + command + \
-		' /path:"' + path + '"'
-	proce = subprocess.Popen(commandstr)
-	out = proce.communicate()
-=======
 	proce = subprocess.Popen('"' + tortoiseproc_path + '"' + ' /closeonend:3' + 
 		' /command:' + command + ' /path:"%s"' % path , stdout=subprocess.PIPE)
 	proce.communicate()
->>>>>>> 500a1e29
-
 
 class SvnUpdateCommand(sublime_plugin.TextCommand):
 
